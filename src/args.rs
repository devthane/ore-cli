use clap::{arg, Parser};

#[derive(Parser, Debug)]
pub struct BalanceArgs {
    #[arg(
        long,
        value_name = "ADDRESS",
        help = "The address of the account to fetch the balance of"
    )]
    pub address: Option<String>,
}

#[derive(Parser, Debug)]
pub struct BenchmarkArgs {
    #[arg(
        long,
        short,
        value_name = "THREAD_COUNT",
        help = "The number of cores to use during the benchmark",
        default_value = "1"
    )]
    pub cores: u64,
}

#[derive(Parser, Debug)]
pub struct BussesArgs {}

#[derive(Parser, Debug)]
pub struct ClaimArgs {
    #[arg(
        long,
        value_name = "AMOUNT",
        help = "The amount of rewards to claim. Defaults to max."
    )]
    pub amount: Option<f64>,

    #[arg(
        long,
        value_name = "WALLET_ADDRESS",
        help = "Wallet to receive claimed tokens."
    )]
    pub to: Option<String>,
}

#[derive(Parser, Debug)]
pub struct CloseArgs {}

#[derive(Parser, Debug)]
pub struct ConfigArgs {}

#[cfg(feature = "admin")]
#[derive(Parser, Debug)]
pub struct InitializeArgs {}

#[derive(Parser, Debug)]
pub struct MineArgs {
    #[arg(
        long,
        short,
        value_name = "CORES_COUNT",
        help = "The number of CPU cores to allocate to mining",
        default_value = "1"
    )]
    pub cores: u64,

    #[arg(
        long,
        short,
        value_name = "SECONDS",
        help = "The number seconds before the deadline to stop mining and start submitting",
        default_value = "5"
    )]
    pub buffer_time: u64,

    #[arg(
        long,
        short,
<<<<<<< HEAD
        value_name = "DIFFICULTY",
        help = "Override for the minimum difficulty",
        default_value = "1",
    )]
    pub minimum_difficulty: u64,
=======
        value_name = "ADDRESS",
        help = "Optional network address and port to forward solutions to instead of submitting",
    )]
    pub forward_address: Option<String>,
>>>>>>> f194dd67
}

#[derive(Parser, Debug)]
pub struct ProofArgs {
    #[arg(
        index = 0,
        value_name = "ADDRESS",
        help = "The address of the proof to fetch"
    )]
    pub address: Option<String>,
}

#[derive(Parser, Debug)]
pub struct RewardsArgs {}

#[derive(Parser, Debug)]
pub struct StakeArgs {
    #[arg(
        long,
        value_name = "AMOUNT",
        help = "The amount of Ore to stake. Defaults to max."
    )]
    pub amount: Option<f64>,

    #[arg(
        long,
        value_name = "TOKEN_ACCOUNT_ADDRESS",
        help = "Token account to send Ore from."
    )]
    pub sender: Option<String>,
}

#[derive(Parser, Debug)]
pub struct UpgradeArgs {
    #[arg(
        long,
        value_name = "AMOUNT",
        help = "The amount of Ore to upgrade from v1 to v2. Defaults to max."
    )]
    pub amount: Option<f64>,
}<|MERGE_RESOLUTION|>--- conflicted
+++ resolved
@@ -75,18 +75,19 @@
     #[arg(
         long,
         short,
-<<<<<<< HEAD
+        value_name = "ADDRESS",
+        help = "Optional network address and port to forward solutions to instead of submitting",
+    )]
+    pub forward_address: Option<String>,
+
+    #[arg(
+        long,
+        short,
         value_name = "DIFFICULTY",
         help = "Override for the minimum difficulty",
         default_value = "1",
     )]
     pub minimum_difficulty: u64,
-=======
-        value_name = "ADDRESS",
-        help = "Optional network address and port to forward solutions to instead of submitting",
-    )]
-    pub forward_address: Option<String>,
->>>>>>> f194dd67
 }
 
 #[derive(Parser, Debug)]
