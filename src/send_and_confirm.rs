--- conflicted
+++ resolved
@@ -109,11 +109,7 @@
 
                     final_ixs.remove(1);
                     final_ixs.insert(1, ComputeBudgetInstruction::set_compute_unit_price(fee));
-<<<<<<< HEAD
-                    tx = Transaction::new_with_payer(&final_ixs, Some(&fee_payer.pubkey()))
-=======
                     tx = Transaction::new_with_payer(&final_ixs, Some(&fee_payer.pubkey()));
->>>>>>> d568913c
                 }
 
                 // Resign the tx
