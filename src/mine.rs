--- conflicted
+++ resolved
@@ -1,7 +1,3 @@
-<<<<<<< HEAD
-use std::{sync::Arc, sync::RwLock, time::{Instant, Duration}};
-
-=======
 use std::{sync::Arc, sync::RwLock, time::{Duration, Instant}};
 
 use crate::network::{ControlState, SolutionResult, NETWORK_WINDOW};
@@ -13,7 +9,6 @@
     },
     Miner,
 };
->>>>>>> 926b2e96
 use colored::*;
 use drillx::{
     equix::{self},
@@ -29,19 +24,7 @@
 use solana_rpc_client::spinner;
 use solana_sdk::signer::Signer;
 use tokio::select;
-<<<<<<< HEAD
-use crate::{
-    args::MineArgs,
-    send_and_confirm::ComputeBudget,
-    utils::{
-        amount_u64_to_string, get_clock, get_config, get_updated_proof_with_authority, proof_pubkey,
-    },
-    Miner,
-};
-use crate::network::{NETWORK_WINDOW, SolutionResult};
-=======
 use tokio::sync::broadcast::error::RecvError;
->>>>>>> 926b2e96
 
 impl Miner {
     pub async fn mine(&self, args: MineArgs) {
@@ -65,23 +48,11 @@
         } else {
             (None, None)
         };
-        
+
         // Start mining loop
         let mut last_hash_at = 0;
         let mut last_balance = 0;
         loop {
-<<<<<<< HEAD
-            let receiver = if args.forward_address.is_none() {
-                Some(self.solution_receiver().await)
-            } else {
-                None
-            };
-            let sender = if args.forward_address.is_some() {
-                println!("waiting for host to become ready");
-                Some(self.solution_sender(args.forward_address.clone().unwrap()))
-            } else {
-                None
-=======
             if args.forward_address.is_some() {
                 loop {
                     let mut receiver = control_receiver.take().unwrap();
@@ -113,7 +84,6 @@
                 }
             } else {
                 _ = control_sender.clone().unwrap().send(ControlState::Go)
->>>>>>> 926b2e96
             };
 
             // Fetch proof
@@ -148,21 +118,13 @@
 
             // Run drillx
             let solution_result =
-<<<<<<< HEAD
                 Self::find_hash_par(proof, cutoff_time, args.cores, min_difficulty as u32)
-=======
-                Self::find_hash_par(proof, cutoff_time, args.cores, config.min_difficulty as u32)
->>>>>>> 926b2e96
                     .await;
 
             let mut solution = solution_result.solution;
             let mut difficulty = solution_result.difficulty;
 
-<<<<<<< HEAD
-            if let Some(mut receiver) = receiver {
-=======
             if let Some(mut receiver) = solution_receiver.take() {
->>>>>>> 926b2e96
                 let progress_bar = Arc::new(spinner::new_progress_bar());
                 let sleep = tokio::time::sleep(Duration::from_secs(NETWORK_WINDOW));
                 tokio::pin!(sleep);
@@ -170,12 +132,6 @@
                 loop {
                     let result = select! {
                         msg = receiver.recv() => {
-<<<<<<< HEAD
-                            if msg.is_none() {
-                                break;
-                            }
-                            msg.unwrap()
-=======
                             match msg {
                                 Ok(sr) => {
                                     sr
@@ -192,7 +148,6 @@
                                     }
                                 }
                             }
->>>>>>> 926b2e96
                         }
                         _ = &mut sleep => {
                             break;
@@ -207,20 +162,10 @@
                         difficulty
                     ));
                 }
-<<<<<<< HEAD
-                receiver.close();
-=======
->>>>>>> 926b2e96
                 progress_bar.finish_with_message(format!(
                     "Best difficulty: {}",
                     difficulty,
                 ));
-<<<<<<< HEAD
-            } else {
-                sender.unwrap().await.send(solution_result).await.expect("solution send failed");
-                // make sure we don't mine too soon
-                tokio::time::sleep(Duration::from_secs(NETWORK_WINDOW + 1)).await;
-=======
                 _ = solution_receiver.insert(receiver);
                 _ = control_sender.clone().unwrap().send(ControlState::Stop);
             } else {
@@ -230,7 +175,6 @@
                         panic!("failed to send solution result: {:?}", err);
                     }
                 };
->>>>>>> 926b2e96
                 continue;
             }
 
