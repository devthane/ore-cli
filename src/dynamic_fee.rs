use crate::Miner;

use ore_api::consts::BUS_ADDRESSES;
use reqwest::Client;
use serde_json::{json, Value};
use url::Url;

enum FeeStrategy {
    Helius,
    Triton,
    Alchemy,
}

impl Miner {
    pub async fn dynamic_fee(&self) -> Option<u64> {
        // Get url
        let rpc_url = self
            .dynamic_fee_url
            .clone()
            .unwrap_or(self.rpc_client.url());

        // Select fee estimate strategy
        let host = Url::parse(&rpc_url)
            .unwrap()
            .host_str()
            .unwrap()
            .to_string();
        let strategy = if host.contains("helius-rpc.com") {
            FeeStrategy::Helius
        } else if host.contains("rpcpool.com") {
            FeeStrategy::Triton
        } else if host.contains("alchemy.com") {
            FeeStrategy::Alchemy
        } else {
            return None;
        };

        // Build fee estimate request
        let client = Client::new();
        let ore_addresses: Vec<String> = std::iter::once(ore_api::ID.to_string())
            .chain(BUS_ADDRESSES.iter().map(|pubkey| pubkey.to_string()))
            .collect();
        let body = match strategy {
            FeeStrategy::Helius => {
                json!({
                    "jsonrpc": "2.0",
                    "id": "priority-fee-estimate",
                    "method": "getPriorityFeeEstimate",
                    "params": [{
                        "accountKeys": ore_addresses,
                        "options": {
                            "recommended": true
                        }
                    }]
                })
            }
            FeeStrategy::Triton => {
                json!({
                    "jsonrpc": "2.0",
                    "id": "priority-fee-estimate",
                    "method": "getRecentPrioritizationFees",
                    "params": [
                        ore_addresses,
                        {
                            "percentile": 5000,
                        }
                    ]
                })
            }
            FeeStrategy::Alchemy => {
                json!({
                    "jsonrpc": "2.0",
                    "id": "priority-fee-estimate",
                    "method": "getRecentPrioritizationFees",
                    "params": [
                        ore_addresses,
                    ]
                })
            }
        };

<<<<<<< HEAD
        match &self.dynamic_fee_strategy {
            None => self.priority_fee.unwrap_or(0),
            Some(strategy) => {
                let client = Client::new();
                let body = match strategy.as_str() {
                    "helius" => {
                        json!({
                            "jsonrpc": "2.0",
                            "id": "priority-fee-estimate",
                            "method": "getPriorityFeeEstimate",
                            "params": [{
                                "accountKeys": ore_addresses,
                                "options": {
                                    "recommended": true
                                }
                            }]
                        })
                    }
                    "triton" => {
                        json!({
                            "jsonrpc": "2.0",
                            "id": "priority-fee-estimate",
                            "method": "getRecentPrioritizationFees",
                            "params": [
                                ore_addresses,
                                {
                                    "percentile": 5000,
                                }
                            ]
                        })
                    }
                    "alchemy" => {
                        json!({
                            "jsonrpc": "2.0",
                            "id": "priority-fee-estimate",
                            "method": "getRecentPrioritizationFees",
                            "params": [
                                ore_addresses,
                            ]
                        })
                    }
                    _ => return self.priority_fee.unwrap_or(0),
                };

                // Send request
                let url = self
                    .dynamic_fee_url
                    .clone()
                    .unwrap_or(self.rpc_client.url());
                let response: Value = client
                    .post(url)
                    .json(&body)
                    .send()
                    .await
                    .unwrap()
                    .json()
                    .await
                    .unwrap();

                // Parse fee
                let calculated_fee =
                    match strategy.as_str() {
                        "helius" => response["result"]["priorityFeeEstimate"]
                            .as_f64()
                            .map(|fee| fee as u64)
                            .ok_or_else(|| {
                                format!("Failed to parse priority fee. Response: {:?}", response)
                            })
                            .unwrap(),
                        "triton" => response["result"]
                            .as_array()
                            .and_then(|arr| arr.last())
                            .and_then(|last| last["prioritizationFee"].as_u64())
                            .ok_or_else(|| {
                                format!("Failed to parse priority fee. Response: {:?}", response)
                            })
                            .unwrap(),
                        "alchemy" => response["result"]
                            .as_array()
                            .and_then(|arr| {
                                Some(
                                    arr.into_iter()
                                        .map(|v| v["prioritizationFee"].as_u64().unwrap())
                                        .collect::<Vec<u64>>(),
                                )
                            })
                            .and_then(|fees| {
                                Some((fees.iter().sum::<u64>() as f32 / fees.len() as f32).ceil()
                                    as u64)
                            })
                            .ok_or_else(|| {
                                format!("Failed to parse priority fee. Response: {:?}", response)
                            })
                            .unwrap(),
                        _ => return self.priority_fee.unwrap_or(0),
                    };

                println!("  Suggested priority fee: {}", calculated_fee);
=======
        // Send request
        let response: Value = client
            .post(rpc_url)
            .json(&body)
            .send()
            .await
            .unwrap()
            .json()
            .await
            .unwrap();

        // Parse response
        let calculated_fee = match strategy {
            FeeStrategy::Helius => response["result"]["priorityFeeEstimate"]
                .as_f64()
                .map(|fee| fee as u64)
                .ok_or_else(|| format!("Failed to parse priority fee. Response: {:?}", response))
                .unwrap(),
            FeeStrategy::Triton => response["result"]
                .as_array()
                .and_then(|arr| arr.last())
                .and_then(|last| last["prioritizationFee"].as_u64())
                .ok_or_else(|| format!("Failed to parse priority fee. Response: {:?}", response))
                .unwrap(),
            FeeStrategy::Alchemy => response["result"]
                .as_array()
                .and_then(|arr| {
                    Some(
                        arr.into_iter()
                            .map(|v| v["prioritizationFee"].as_u64().unwrap())
                            .collect::<Vec<u64>>(),
                    )
                })
                .and_then(|fees| {
                    Some((fees.iter().sum::<u64>() as f32 / fees.len() as f32).ceil()
                        as u64)
                })
                .ok_or_else(|| {
                    format!("Failed to parse priority fee. Response: {:?}", response)
                })
                .unwrap(),
        };
>>>>>>> aee768f9

        // Check if the calculated fee is higher than max
        if let Some(max_fee) = self.priority_fee {
            Some(calculated_fee.min(max_fee))
        } else {
            Some(calculated_fee)
        }
    }
}<|MERGE_RESOLUTION|>--- conflicted
+++ resolved
@@ -79,106 +79,6 @@
             }
         };
 
-<<<<<<< HEAD
-        match &self.dynamic_fee_strategy {
-            None => self.priority_fee.unwrap_or(0),
-            Some(strategy) => {
-                let client = Client::new();
-                let body = match strategy.as_str() {
-                    "helius" => {
-                        json!({
-                            "jsonrpc": "2.0",
-                            "id": "priority-fee-estimate",
-                            "method": "getPriorityFeeEstimate",
-                            "params": [{
-                                "accountKeys": ore_addresses,
-                                "options": {
-                                    "recommended": true
-                                }
-                            }]
-                        })
-                    }
-                    "triton" => {
-                        json!({
-                            "jsonrpc": "2.0",
-                            "id": "priority-fee-estimate",
-                            "method": "getRecentPrioritizationFees",
-                            "params": [
-                                ore_addresses,
-                                {
-                                    "percentile": 5000,
-                                }
-                            ]
-                        })
-                    }
-                    "alchemy" => {
-                        json!({
-                            "jsonrpc": "2.0",
-                            "id": "priority-fee-estimate",
-                            "method": "getRecentPrioritizationFees",
-                            "params": [
-                                ore_addresses,
-                            ]
-                        })
-                    }
-                    _ => return self.priority_fee.unwrap_or(0),
-                };
-
-                // Send request
-                let url = self
-                    .dynamic_fee_url
-                    .clone()
-                    .unwrap_or(self.rpc_client.url());
-                let response: Value = client
-                    .post(url)
-                    .json(&body)
-                    .send()
-                    .await
-                    .unwrap()
-                    .json()
-                    .await
-                    .unwrap();
-
-                // Parse fee
-                let calculated_fee =
-                    match strategy.as_str() {
-                        "helius" => response["result"]["priorityFeeEstimate"]
-                            .as_f64()
-                            .map(|fee| fee as u64)
-                            .ok_or_else(|| {
-                                format!("Failed to parse priority fee. Response: {:?}", response)
-                            })
-                            .unwrap(),
-                        "triton" => response["result"]
-                            .as_array()
-                            .and_then(|arr| arr.last())
-                            .and_then(|last| last["prioritizationFee"].as_u64())
-                            .ok_or_else(|| {
-                                format!("Failed to parse priority fee. Response: {:?}", response)
-                            })
-                            .unwrap(),
-                        "alchemy" => response["result"]
-                            .as_array()
-                            .and_then(|arr| {
-                                Some(
-                                    arr.into_iter()
-                                        .map(|v| v["prioritizationFee"].as_u64().unwrap())
-                                        .collect::<Vec<u64>>(),
-                                )
-                            })
-                            .and_then(|fees| {
-                                Some((fees.iter().sum::<u64>() as f32 / fees.len() as f32).ceil()
-                                    as u64)
-                            })
-                            .ok_or_else(|| {
-                                format!("Failed to parse priority fee. Response: {:?}", response)
-                            })
-                            .unwrap(),
-                        _ => return self.priority_fee.unwrap_or(0),
-                    };
-
-                println!("  Suggested priority fee: {}", calculated_fee);
-=======
         // Send request
         let response: Value = client
             .post(rpc_url)
@@ -221,7 +121,6 @@
                 })
                 .unwrap(),
         };
->>>>>>> aee768f9
 
         // Check if the calculated fee is higher than max
         if let Some(max_fee) = self.priority_fee {
