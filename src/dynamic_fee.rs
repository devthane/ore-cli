--- conflicted
+++ resolved
@@ -19,7 +19,7 @@
 }
 
 impl Miner {
-    pub async fn dynamic_fee(&self) -> Result<u64, String> {
+    pub async fn dynamic_fee(&self, difficulty: Option<u32>) -> Result<u64, String> {
         // Get url
         let rpc_url = self
             .dynamic_fee_url
@@ -50,7 +50,6 @@
             .chain(BUS_ADDRESSES.iter().map(|pubkey| pubkey.to_string()))
             .collect();
         let body = match strategy {
-<<<<<<< HEAD
             FeeStrategy::Helius => Some(json!({
                 "jsonrpc": "2.0",
                 "id": "priority-fee-estimate",
@@ -59,39 +58,6 @@
                     "accountKeys": ore_addresses,
                     "options": {
                         "recommended": true
-=======
-            FeeStrategy::Helius => {
-                json!({
-                    "jsonrpc": "2.0",
-                    "id": "priority-fee-estimate",
-                    "method": "getPriorityFeeEstimate",
-                    "params": [{
-                        "accountKeys": ore_addresses,
-                        "options": {
-                            "recommended": true
-                        }
-                    }]
-                })
-            }
-            FeeStrategy::Alchemy => {
-                json!({
-                    "jsonrpc": "2.0",
-                    "id": "priority-fee-estimate",
-                    "method": "getRecentPrioritizationFees",
-                    "params": [
-                        ore_addresses
-                    ]
-                })
-            }
-            FeeStrategy::Quiknode => {
-                json!({
-                    "jsonrpc": "2.0",
-                    "id": "1",
-                    "method": "qn_estimatePriorityFees",
-                    "params": {
-                        "account": BUS_ADDRESSES[0].to_string(),
-                        "last_n_blocks": 100
->>>>>>> d568913c
                     }
                 }]
             })),
@@ -175,9 +141,11 @@
                         ))
                     })
             },
-            FeeStrategy::LOCAL => self.dynamic_fee_strategy(18).await.or_else(|err| {
+            FeeStrategy::LOCAL => {
+                let difficulty = difficulty.unwrap_or(18);
+                self.dynamic_fee_strategy(difficulty).await.or_else(|err| {
                 Err(format!("Failed to parse priority fee response: {err}"))
-            }),
+            })},
         };
 
         // Check if the calculated fee is higher than max
