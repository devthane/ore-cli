[package]
name = "ore-cli"
version = "2.3.0"
edition = "2021"
license = "Apache-2.0"
description = "A command line interface for ORE cryptocurrency mining."
documentation = "https://ore.supply"
homepage = "https://ore.supply"
repository = "https://github.com/regolith-labs/ore-cli"
readme = "./README.md"
keywords = ["solana", "crypto", "mining"]

[[bin]]
name = "ore"
path = "src/main.rs"

[features]
default = []
admin = []

[dependencies]
bincode = "1.3.3"
bs58 = "0.5.1"
bytemuck = "1.16"
cached = "0.46.1"
chrono = "0.4.38"
clap = { version = "4.4.12", features = ["derive"] }
colored = "2.0"
core_affinity = "0.8.1" 
drillx = "2.0.0"
futures = "0.3.30"
indicatif = "0.17.8"
num_cpus = "1.16.0"
ore-api = "2.1.0"
ore-utils = "2.1.0"
rand = "0.8.4"
reqwest = { version = "0.12", features = ["json"] }
solana-cli-config = "^1.18"
solana-client = "^1.18"
solana-program = "^1.18"
solana-rpc-client = "^1.18"
solana-sdk = "^1.18"
solana-transaction-status = "^1.18"
serde_json = "1.0"
spl-token = { version = "^4", features = ["no-entrypoint"] }
spl-associated-token-account = { version = "^2.3", features = [
  "no-entrypoint",
] }
tokio = "1.35.1"
tokio-serde = { version = "0.9.0", features = ["json"]}
url = "2.5"
<<<<<<< HEAD
tokio-util = "0.7.11"
serde = { version = "1.0.204", features = ["derive"] }
=======
tokio-tungstenite = "0.16"
serde = { version = "1.0", features = ["derive"] }
>>>>>>> 9f2aa573

# [patch.crates-io]
# drillx = { path = "../drillx/drillx" }
# ore-api = { path = "../ore/api" }
# ore-utils = { path = "../ore/utils" }
[profile.release]
opt-level = "z"   # Optimize for binary size. You can use "3" for full optimizations if binary size isn't an issue.
codegen-units = 1 # Better optimization with fewer codegen units
lto = true        # Enable Link Time Optimization (LTO)
debug = false     # Disable debug info to reduce binary size
panic = 'abort'   # Reduces the binary size further by not including unwinding information
rpath = false
incremental = false
overflow-checks = false<|MERGE_RESOLUTION|>--- conflicted
+++ resolved
@@ -49,13 +49,9 @@
 tokio = "1.35.1"
 tokio-serde = { version = "0.9.0", features = ["json"]}
 url = "2.5"
-<<<<<<< HEAD
-tokio-util = "0.7.11"
-serde = { version = "1.0.204", features = ["derive"] }
-=======
 tokio-tungstenite = "0.16"
 serde = { version = "1.0", features = ["derive"] }
->>>>>>> 9f2aa573
+tokio-util = "0.7.11"
 
 # [patch.crates-io]
 # drillx = { path = "../drillx/drillx" }
